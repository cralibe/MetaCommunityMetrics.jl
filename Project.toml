--- conflicted
+++ resolved
@@ -40,13 +40,8 @@
 SortingAlgorithms = "1.1"
 SpecialFunctions = "1.0"
 Statistics = "1"
-<<<<<<< HEAD
-StatsBase = "0.33, 0.34"
 julia = "1"
-=======
 StatsBase = "0.24.0, 0.34.3"
-
->>>>>>> 75f8e9e5
 
 [extras]
 Test = "8dfed614-e22c-5e08-85e1-65c5234f0b40"
